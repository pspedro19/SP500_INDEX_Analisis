# Byte-compiled / optimized / DLL files
__pycache__/
*.py[cod]
*$py.class

# C extensions
*.so

# Distribution / packaging
.Python
build/
develop-eggs/
dist/
downloads/
eggs/
.eggs/
lib/
lib64/
parts/
sdist/
var/
*.egg-info/
.installed.cfg
*.egg

# Installer logs
pip-log.txt
pip-delete-this-directory.txt

# Unit test / coverage reports
htmlcov/
.tox/
.nox/
.coverage
.coverage.*
.cache
nosetests.xml
coverage.xml
*.cover
.hypothesis/
.pytest_cache/

# Jupyter Notebook
.ipynb_checkpoints

# Environments
.env
.venv
env/
venv/
ENV/
env.bak/
venv.bak/
venv_MValores/

# IDEs and editors
.vscode/
.idea/

# Logs and data
*.log
*.csv
*.xlsx
logs/
models/
data/
Data/

# Ignore pickle files
*.pkl
models/*.pkl
<<<<<<< HEAD
# Ignorar entorno virtual
venv_MValores/


__pycache__/
=======
>>>>>>> 63214397
<|MERGE_RESOLUTION|>--- conflicted
+++ resolved
@@ -69,11 +69,6 @@
 # Ignore pickle files
 *.pkl
 models/*.pkl
-<<<<<<< HEAD
-# Ignorar entorno virtual
-venv_MValores/
 
 
-__pycache__/
-=======
->>>>>>> 63214397
+__pycache__/