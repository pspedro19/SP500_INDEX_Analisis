# Byte-compiled / optimized / DLL files
__pycache__/
*.py[cod]
*$py.class

# C extensions
*.so

# Distribution / packaging
.Python
build/
develop-eggs/
dist/
downloads/
eggs/
.eggs/
lib/
lib64/
parts/
sdist/
var/
*.egg-info/
.installed.cfg
*.egg

# Installer logs
pip-log.txt
pip-delete-this-directory.txt

# Unit test / coverage reports
htmlcov/
.tox/
.nox/
.coverage
.coverage.*
.cache
nosetests.xml
coverage.xml
*.cover
.hypothesis/
.pytest_cache/

# Jupyter Notebook
.ipynb_checkpoints

# Environments
.env
.venv
env/
venv/
ENV/
env.bak/
venv.bak/
venv_MValores/

# IDEs and editors
.vscode/
.idea/

# Logs and data
*.log
*.csv
*.xlsx
logs/
models/
data/
Data/

# Ignore pickle files
*.pkl
models/*.pkl
<<<<<<< HEAD
# Ignorar entorno virtual
venv_MValores/


# Ignore data and log directories
Data/
logs/
=======


__pycache__/
>>>>>>> 8cdc20bb
<|MERGE_RESOLUTION|>--- conflicted
+++ resolved
@@ -63,22 +63,13 @@
 *.xlsx
 logs/
 models/
-data/
-Data/
+
 
 # Ignore pickle files
 *.pkl
 models/*.pkl
-<<<<<<< HEAD
-# Ignorar entorno virtual
-venv_MValores/
 
 
-# Ignore data and log directories
-Data/
+
 logs/
-=======
-
-
 __pycache__/
->>>>>>> 8cdc20bb
